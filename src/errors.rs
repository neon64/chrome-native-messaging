--- conflicted
+++ resolved
@@ -2,17 +2,6 @@
 
 #[derive(Debug)]
 pub enum Error {
-<<<<<<< HEAD
-    #[error("io error")]
-    Io(#[from] io::Error),
-    #[error("serde error")]
-    Serde(#[from] serde_json::Error),
-    #[error("message too large: {size:?} bytes")]
-    MessageTooLarge { size: usize },
-    #[error("the input stream reached the end")]
-    NoMoreInput,
-}
-=======
     Io(io::Error),
     Serde(serde_json::Error),
     MessageTooLarge { size: usize },
@@ -50,5 +39,4 @@
     }
 }
 
-impl std::error::Error for Error {}
->>>>>>> bce15d16
+impl std::error::Error for Error {}